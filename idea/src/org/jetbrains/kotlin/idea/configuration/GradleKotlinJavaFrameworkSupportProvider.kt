--- conflicted
+++ resolved
@@ -27,12 +27,8 @@
 import org.jetbrains.plugins.gradle.frameworkSupport.GradleFrameworkSupportProvider
 import javax.swing.Icon
 
-<<<<<<< HEAD
 /*
-public class GradleKotlinJavaFrameworkSupportProvider() : GradleFrameworkSupportProvider() {
-=======
 class GradleKotlinJavaFrameworkSupportProvider() : GradleFrameworkSupportProvider() {
->>>>>>> 3a1663fe
     override fun getFrameworkType(): FrameworkTypeEx = object : FrameworkTypeEx("KOTLIN") {
         override fun getIcon(): Icon = KotlinIcons.FILE
 
